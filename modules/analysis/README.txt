--- conflicted
+++ resolved
@@ -20,11 +20,7 @@
 lucene-analyzers-icu-XX.jar
   An add-on analysis library that provides improved Unicode support via
   International Components for Unicode (ICU). Note: this module depends on
-<<<<<<< HEAD
-  the ICU4j jar file (version >= 4.4.0)
-=======
   the ICU4j jar file (version >= 4.6.0)
->>>>>>> 2ede77ba
 
 lucene-analyzers-phonetic-XX.jar
   An add-on analysis library that provides phonetic encoders via Apache
