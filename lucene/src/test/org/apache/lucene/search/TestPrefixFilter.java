package org.apache.lucene.search;

/**
 * Licensed to the Apache Software Foundation (ASF) under one or more
 * contributor license agreements.  See the NOTICE file distributed with
 * this work for additional information regarding copyright ownership.
 * The ASF licenses this file to You under the Apache License, Version 2.0
 * (the "License"); you may not use this file except in compliance with
 * the License.  You may obtain a copy of the License at
 *
 *     http://www.apache.org/licenses/LICENSE-2.0
 *
 * Unless required by applicable law or agreed to in writing, software
 * distributed under the License is distributed on an "AS IS" BASIS,
 * WITHOUT WARRANTIES OR CONDITIONS OF ANY KIND, either express or implied.
 * See the License for the specific language governing permissions and
 * limitations under the License.
 */

import org.apache.lucene.util.LuceneTestCase;
<<<<<<< HEAD
import org.apache.lucene.store.RAMDirectory;
=======
import org.apache.lucene.store.Directory;
>>>>>>> 2ede77ba
import org.apache.lucene.index.IndexReader;
import org.apache.lucene.index.RandomIndexWriter;
import org.apache.lucene.index.Term;
import org.apache.lucene.document.Document;
import org.apache.lucene.document.Field;

/**
 * Tests {@link PrefixFilter} class.
 *
 */
public class TestPrefixFilter extends LuceneTestCase {
  public void testPrefixFilter() throws Exception {
    Directory directory = newDirectory();

    String[] categories = new String[] {"/Computers/Linux",
                                        "/Computers/Mac/One",
                                        "/Computers/Mac/Two",
                                        "/Computers/Windows"};
<<<<<<< HEAD
    RandomIndexWriter writer = new RandomIndexWriter(newRandom(), directory);
=======
    RandomIndexWriter writer = new RandomIndexWriter(random, directory);
>>>>>>> 2ede77ba
    for (int i = 0; i < categories.length; i++) {
      Document doc = new Document();
      doc.add(newField("category", categories[i], Field.Store.YES, Field.Index.NOT_ANALYZED));
      writer.addDocument(doc);
    }
    IndexReader reader = writer.getReader();

    // PrefixFilter combined with ConstantScoreQuery
    PrefixFilter filter = new PrefixFilter(new Term("category", "/Computers"));
    Query query = new ConstantScoreQuery(filter);
    IndexSearcher searcher = new IndexSearcher(reader);
    ScoreDoc[] hits = searcher.search(query, null, 1000).scoreDocs;
    assertEquals(4, hits.length);

    // test middle of values
    filter = new PrefixFilter(new Term("category", "/Computers/Mac"));
    query = new ConstantScoreQuery(filter);
    hits = searcher.search(query, null, 1000).scoreDocs;
    assertEquals(2, hits.length);

    // test start of values
    filter = new PrefixFilter(new Term("category", "/Computers/Linux"));
    query = new ConstantScoreQuery(filter);
    hits = searcher.search(query, null, 1000).scoreDocs;
    assertEquals(1, hits.length);

    // test end of values
    filter = new PrefixFilter(new Term("category", "/Computers/Windows"));
    query = new ConstantScoreQuery(filter);
    hits = searcher.search(query, null, 1000).scoreDocs;
    assertEquals(1, hits.length);

    // test non-existant
    filter = new PrefixFilter(new Term("category", "/Computers/ObsoleteOS"));
    query = new ConstantScoreQuery(filter);
    hits = searcher.search(query, null, 1000).scoreDocs;
    assertEquals(0, hits.length);

    // test non-existant, before values
    filter = new PrefixFilter(new Term("category", "/Computers/AAA"));
    query = new ConstantScoreQuery(filter);
    hits = searcher.search(query, null, 1000).scoreDocs;
    assertEquals(0, hits.length);

    // test non-existant, after values
    filter = new PrefixFilter(new Term("category", "/Computers/ZZZ"));
    query = new ConstantScoreQuery(filter);
    hits = searcher.search(query, null, 1000).scoreDocs;
    assertEquals(0, hits.length);

    // test zero length prefix
    filter = new PrefixFilter(new Term("category", ""));
    query = new ConstantScoreQuery(filter);
    hits = searcher.search(query, null, 1000).scoreDocs;
    assertEquals(4, hits.length);

    // test non existent field
    filter = new PrefixFilter(new Term("nonexistantfield", "/Computers"));
    query = new ConstantScoreQuery(filter);
    hits = searcher.search(query, null, 1000).scoreDocs;
    assertEquals(0, hits.length);
    
    writer.close();
    searcher.close();
    reader.close();
    directory.close();
  }
}<|MERGE_RESOLUTION|>--- conflicted
+++ resolved
@@ -18,11 +18,7 @@
  */
 
 import org.apache.lucene.util.LuceneTestCase;
-<<<<<<< HEAD
-import org.apache.lucene.store.RAMDirectory;
-=======
 import org.apache.lucene.store.Directory;
->>>>>>> 2ede77ba
 import org.apache.lucene.index.IndexReader;
 import org.apache.lucene.index.RandomIndexWriter;
 import org.apache.lucene.index.Term;
@@ -41,11 +37,7 @@
                                         "/Computers/Mac/One",
                                         "/Computers/Mac/Two",
                                         "/Computers/Windows"};
-<<<<<<< HEAD
-    RandomIndexWriter writer = new RandomIndexWriter(newRandom(), directory);
-=======
     RandomIndexWriter writer = new RandomIndexWriter(random, directory);
->>>>>>> 2ede77ba
     for (int i = 0; i < categories.length; i++) {
       Document doc = new Document();
       doc.add(newField("category", categories[i], Field.Store.YES, Field.Index.NOT_ANALYZED));
